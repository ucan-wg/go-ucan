--- conflicted
+++ resolved
@@ -8,19 +8,20 @@
 	github.com/gobwas/glob v0.2.3
 	github.com/ipfs/go-cid v0.4.1
 	github.com/ipld/go-ipld-prime v0.21.0
+	github.com/launchdarkly/go-options v1.3.0
 	github.com/libp2p/go-libp2p v0.36.2
 	github.com/multiformats/go-multibase v0.2.0
 	github.com/multiformats/go-multicodec v0.9.0
 	github.com/multiformats/go-varint v0.0.7
 	github.com/stretchr/testify v1.9.0
+	gotest.tools/v3 v3.5.1
 )
 
 require (
 	github.com/davecgh/go-spew v1.1.1 // indirect
-<<<<<<< HEAD
 	github.com/decred/dcrd/dcrec/secp256k1/v4 v4.3.0 // indirect
-=======
->>>>>>> d51bbc30
+	github.com/fatih/structtag v1.0.0 // indirect
+	github.com/google/go-cmp v0.6.0 // indirect
 	github.com/klauspost/cpuid/v2 v2.2.8 // indirect
 	github.com/minio/sha256-simd v1.0.1 // indirect
 	github.com/mr-tron/base58 v1.2.0 // indirect
@@ -31,7 +32,10 @@
 	github.com/polydawn/refmt v0.89.0 // indirect
 	github.com/spaolacci/murmur3 v1.1.0 // indirect
 	golang.org/x/crypto v0.25.0 // indirect
+	golang.org/x/mod v0.19.0 // indirect
+	golang.org/x/sync v0.7.0 // indirect
 	golang.org/x/sys v0.22.0 // indirect
+	golang.org/x/tools v0.23.0 // indirect
 	google.golang.org/protobuf v1.34.2 // indirect
 	gopkg.in/yaml.v3 v3.0.1 // indirect
 	lukechampine.com/blake3 v1.3.0 // indirect
