package meta

import (
	"fmt"
	"reflect"
	"strings"

	"github.com/ipld/go-ipld-prime"
	"github.com/ipld/go-ipld-prime/datamodel"
	"github.com/ipld/go-ipld-prime/node/basicnode"
	"github.com/ipld/go-ipld-prime/printer"

	"github.com/ucan-wg/go-ucan/pkg/crypto"
)

<<<<<<< HEAD
var ErrUnsupported = errors.New("failure adding unsupported type to meta")
var ErrNotFound = errors.New("key-value not found in meta")
var ErrNotEncryptable = errors.New("value of this type cannot be encrypted")
=======
var ErrUnsupported = fmt.Errorf("failure adding unsupported type to meta")

var ErrNotFound = fmt.Errorf("key-value not found in meta")
>>>>>>> 633b3d21

// Meta is a container for meta key-value pairs in a UCAN token.
// This also serves as a way to construct the underlying IPLD data with minimum allocations and transformations,
// while hiding the IPLD complexity from the caller.
type Meta struct {
	Keys   []string
	Values map[string]ipld.Node
}

// NewMeta constructs a new Meta.
func NewMeta() *Meta {
	return &Meta{Values: map[string]ipld.Node{}}
}

// GetBool retrieves a value as a bool.
// Returns ErrNotFound if the given key is missing.
// Returns datamodel.ErrWrongKind if the value has the wrong type.
func (m *Meta) GetBool(key string) (bool, error) {
	v, ok := m.Values[key]
	if !ok {
		return false, ErrNotFound
	}
	return v.AsBool()
}

// GetString retrieves a value as a string.
// Returns ErrNotFound if the given key is missing.
// Returns datamodel.ErrWrongKind if the value has the wrong type.
func (m *Meta) GetString(key string) (string, error) {
	v, ok := m.Values[key]
	if !ok {
		return "", ErrNotFound
	}
	return v.AsString()
}

// GetEncryptedString decorates GetString and decrypt its output with the given symmetric encryption key.
func (m *Meta) GetEncryptedString(key string, encryptionKey []byte) (string, error) {
	v, err := m.GetString(key)
	if err != nil {
		return "", err
	}

	decrypted, err := crypto.DecryptStringWithAESKey([]byte(v), encryptionKey)
	if err != nil {
		return "", err
	}

	return string(decrypted), nil
}

// GetInt64 retrieves a value as an int64.
// Returns ErrNotFound if the given key is missing.
// Returns datamodel.ErrWrongKind if the value has the wrong type.
func (m *Meta) GetInt64(key string) (int64, error) {
	v, ok := m.Values[key]
	if !ok {
		return 0, ErrNotFound
	}
	return v.AsInt()
}

// GetFloat64 retrieves a value as a float64.
// Returns ErrNotFound if the given key is missing.
// Returns datamodel.ErrWrongKind if the value has the wrong type.
func (m *Meta) GetFloat64(key string) (float64, error) {
	v, ok := m.Values[key]
	if !ok {
		return 0, ErrNotFound
	}
	return v.AsFloat()
}

// GetBytes retrieves a value as a []byte.
// Returns ErrNotFound if the given key is missing.
// Returns datamodel.ErrWrongKind if the value has the wrong type.
func (m *Meta) GetBytes(key string) ([]byte, error) {
	v, ok := m.Values[key]
	if !ok {
		return nil, ErrNotFound
	}
	return v.AsBytes()
}

// GetEncryptedBytes decorates GetBytes and decrypt its output with the given symmetric encryption key.
func (m *Meta) GetEncryptedBytes(key string, encryptionKey []byte) ([]byte, error) {
	v, err := m.GetBytes(key)
	if err != nil {
		return nil, err
	}

	decrypted, err := crypto.DecryptStringWithAESKey(v, encryptionKey)
	if err != nil {
		return nil, err
	}

	return decrypted, nil
}

// GetNode retrieves a value as a raw IPLD node.
// Returns ErrNotFound if the given key is missing.
// Returns datamodel.ErrWrongKind if the value has the wrong type.
func (m *Meta) GetNode(key string) (ipld.Node, error) {
	v, ok := m.Values[key]
	if !ok {
		return nil, ErrNotFound
	}
	return v, nil
}

// Add adds a key/value pair in the meta set.
// Accepted types for the value are: bool, string, int, int32, int64, []byte,
// and ipld.Node.
func (m *Meta) Add(key string, val any) error {
	if _, ok := m.Values[key]; ok {
		return fmt.Errorf("duplicate key %q", key)
	}
	switch val := val.(type) {
	case bool:
		m.Values[key] = basicnode.NewBool(val)
	case string:
		m.Values[key] = basicnode.NewString(val)
	case int:
		m.Values[key] = basicnode.NewInt(int64(val))
	case int32:
		m.Values[key] = basicnode.NewInt(int64(val))
	case int64:
		m.Values[key] = basicnode.NewInt(val)
	case float32:
		m.Values[key] = basicnode.NewFloat(float64(val))
	case float64:
		m.Values[key] = basicnode.NewFloat(val)
	case []byte:
		m.Values[key] = basicnode.NewBytes(val)
	case datamodel.Node:
		m.Values[key] = val
	default:
		return fmt.Errorf("%w: %s", ErrUnsupported, fqtn(val))
	}
	m.Keys = append(m.Keys, key)
	return nil
}

// AddEncrypted adds a key/value pair in the meta set.
// The value is encrypted with the given encryptionKey.
// Accepted types for the value are: string, []byte.
func (m *Meta) AddEncrypted(key string, val any, encryptionKey []byte) error {
	var encrypted []byte
	var err error

	switch val := val.(type) {
	case string:
		encrypted, err = crypto.EncryptWithAESKey([]byte(val), encryptionKey)
		if err != nil {
			return err
		}
		return m.Add(key, string(encrypted))
	case []byte:
		encrypted, err = crypto.EncryptWithAESKey(val, encryptionKey)
		if err != nil {
			return err
		}
		return m.Add(key, encrypted)
	default:
		return ErrNotEncryptable
	}
}

// Equals tells if two Meta hold the same key/values.
func (m *Meta) Equals(other *Meta) bool {
	if len(m.Keys) != len(other.Keys) {
		return false
	}
	if len(m.Values) != len(other.Values) {
		return false
	}
	for _, key := range m.Keys {
		if !ipld.DeepEqual(m.Values[key], other.Values[key]) {
			return false
		}
	}
	return true
}

func (m *Meta) String() string {
	buf := strings.Builder{}
	buf.WriteString("{")

	var i int
	for key, node := range m.Values {
		if i > 0 {
			buf.WriteString(", ")
		}
		i++
		buf.WriteString(key)
		buf.WriteString(":")
		buf.WriteString(printer.Sprint(node))
	}

	buf.WriteString("}")
	return buf.String()
}

// ReadOnly returns a read-only version of Meta.
func (m *Meta) ReadOnly() ReadOnly {
	return ReadOnly{m: m}
}

func fqtn(val any) string {
	var name string

	t := reflect.TypeOf(val)
	for t.Kind() == reflect.Pointer {
		name += "*"
		t = t.Elem()
	}

	return name + t.PkgPath() + "." + t.Name()
}<|MERGE_RESOLUTION|>--- conflicted
+++ resolved
@@ -13,15 +13,11 @@
 	"github.com/ucan-wg/go-ucan/pkg/crypto"
 )
 
-<<<<<<< HEAD
 var ErrUnsupported = errors.New("failure adding unsupported type to meta")
+
 var ErrNotFound = errors.New("key-value not found in meta")
+
 var ErrNotEncryptable = errors.New("value of this type cannot be encrypted")
-=======
-var ErrUnsupported = fmt.Errorf("failure adding unsupported type to meta")
-
-var ErrNotFound = fmt.Errorf("key-value not found in meta")
->>>>>>> 633b3d21
 
 // Meta is a container for meta key-value pairs in a UCAN token.
 // This also serves as a way to construct the underlying IPLD data with minimum allocations and transformations,
