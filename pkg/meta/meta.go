--- conflicted
+++ resolved
@@ -7,19 +7,15 @@
 
 	"github.com/ipld/go-ipld-prime"
 	"github.com/ipld/go-ipld-prime/printer"
-<<<<<<< HEAD
 
 	"github.com/ucan-wg/go-ucan/pkg/meta/internal/crypto"
-)
-
-var ErrUnsupported = errors.New("failure adding unsupported type to meta")
-
-var ErrNotFound = errors.New("key-value not found in meta")
-=======
+
 
 	"github.com/ucan-wg/go-ucan/pkg/policy/literal"
 )
->>>>>>> 17a1d54b
+var ErrUnsupported = errors.New("failure adding unsupported type to meta")
+
+var ErrNotFound = errors.New("key-value not found in meta")
 
 var ErrNotEncryptable = errors.New("value of this type cannot be encrypted")
 
